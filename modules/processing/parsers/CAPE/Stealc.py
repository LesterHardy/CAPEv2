def extract_config(data):
    config_dict = {}
    C2s = []
    try:
        domain = ""
        uri = ""
        lines = data.decode().split("\n")
        for line in lines:
            if line.startswith("http") and "://" in line:
                domain = line
            if line.startswith("/") and line[-4] == ".":
                uri = line
        if domain and uri:
<<<<<<< HEAD
             C2s = [f"{domain}{uri}"]
=======
            C2s = [f"{domain}{uri}"]
>>>>>>> ef3af84d
    except Exception:
        return
    config_dict["C2s"] = C2s
    return config_dict<|MERGE_RESOLUTION|>--- conflicted
+++ resolved
@@ -11,11 +11,7 @@
             if line.startswith("/") and line[-4] == ".":
                 uri = line
         if domain and uri:
-<<<<<<< HEAD
-             C2s = [f"{domain}{uri}"]
-=======
             C2s = [f"{domain}{uri}"]
->>>>>>> ef3af84d
     except Exception:
         return
     config_dict["C2s"] = C2s
