--- conflicted
+++ resolved
@@ -652,14 +652,11 @@
                             <div class="form-check">
                                 <label>
                                     <input type="checkbox" name="interactive" /> Interactive desktop
-<<<<<<< HEAD
-=======
                                 </label>
                             </div>
                             <div class="form-check">
                                 <label>
                                     <input type="checkbox" name="manual_detonation" /> Manual detonation. Must be used with Interactive desktop
->>>>>>> 9a543e75
                                 </label>
                             </div>
                             {% if config.kernel %}
