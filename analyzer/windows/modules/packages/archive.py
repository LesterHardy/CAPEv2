--- conflicted
+++ resolved
@@ -26,12 +26,7 @@
 
 
 EXE_REGEX = re.compile(
-<<<<<<< HEAD
     r"(\.exe|\.dll|\.scr|\.msi|\.bat|\.lnk|\.js|\.jse|\.vbs|\.vbe|\.wsf|\.ps1|\.db|\.cmd|\.dat|\.tmp|\.temp|\.doc)$", flags=re.IGNORECASE
-=======
-    r"(\.exe|\.dll|\.scr|\.msi|\.bat|\.lnk|\.js|\.jse|\.vbs|\.vbe|\.wsf|\.ps1|\.db|\.cmd|\.dat|\.tmp|\.temp)$",
-    flags=re.IGNORECASE
->>>>>>> 970b6ddc
 )
 PE_INDICATORS = [b"MZ", b"This program cannot be run in DOS mode"]
 
@@ -95,7 +90,6 @@
             powershell = self.get_path_app_in_path("powershell.exe")
             args = f'-NoProfile -ExecutionPolicy bypass -File "{file_path}"'
             return self.execute(powershell, args, file_path)
-<<<<<<< HEAD
         elif file_name.lower().endswith(".doc"):
             # Try getting winword or wordview as a backup
             try:
@@ -104,10 +98,7 @@
                 word = self.get_path_glob("WORDVIEW.EXE")
 
             return self.execute(word, f'"{file_path}" /q', file_path)
-        else:
-=======
         elif is_pe_image(file_path):
->>>>>>> 970b6ddc
             file_path = check_file_extension(file_path, ".exe")
             return self.execute(file_path, self.options.get("arguments"), file_path)
         else:
